--- conflicted
+++ resolved
@@ -3,11 +3,7 @@
 - Added an optional transaction retry policy (NowOrLaterRetryPolicy)
   that is more robust in handling problematic tasks.  This policy is
   most useful and recommended for production deployments. (ticket #38)
-<<<<<<< HEAD
-- Fix ticket #34
-=======
 - Fix tickets #34, #35, #36, #37
->>>>>>> 3be57f6e
 
 Version 0.10.0
 - Rebranded as RedDwarf (ticket #2)
